package main

import (
	"context"
	"crypto/sha256"
	"encoding/binary"
	"encoding/json"
	"fmt"
	"io"
	"log"
	"net/http"
	"os"
	"os/signal"
	"strconv"
	"strings"
	"syscall"
	"time"
)

type Node struct {
	Id            int            `json:"id"`
	FingerTable   []*FingerEntry `json:"finger_table"`
	SuccessorID   *NodeAddress   `json:"successorID"`
	PredecessorID *NodeAddress   `json:"predecessorID"`
	Address       string         `json:"address"`
}

type FingerEntry struct {
	Start       int          `json:"start"`
	SuccessorID *NodeAddress `json:"successorID"`
}

type NodeAddress struct {
	Id      int    `json:"id"`
	Address string `json:"address"`
}

type Server struct {
	hostname string
	port     string
	node     *Node
	server   *http.Server
	storage  map[string]string
}

var serverInstance *Server
var keyIdentifierSpace int

func InitServer(node *Node) {

	addressParts := strings.Split(node.Address, ":")

	keyIdentifierSpace = len(node.FingerTable)

	// Create a new server instance
	serverInstance = &Server{
		hostname: addressParts[0],
		port:     addressParts[1],
		node:     node,
		storage:  make(map[string]string),
	}

	serverInstance.server = &http.Server{
		Addr:    ":" + serverInstance.port,
		Handler: initMux(),
	}

<<<<<<< HEAD
	if serverInstance.node.Id == 4 {
		serverInstance.storage["1"] = "Hello, World!"
		serverInstance.storage["2"] = "Hello, World! 2"
	}

=======
>>>>>>> f40b2af5
	fmt.Printf("\nServer initialized at: %s and node ID %d\n", serverInstance.hostname+":"+serverInstance.port, serverInstance.node.Id)

	// Channel to listen for shutdown signal (interrupts or timer)
	shutdownChan := make(chan os.Signal, 1)
	signal.Notify(shutdownChan, os.Interrupt, syscall.SIGTERM)

	// Start the server
	go startServer()

	// Start the server shutdown timer
	go startServerShutdownTimer(shutdownChan)

	// Wait for the shutdown signal
	<-shutdownChan

	// Shutdown the server
	shutdownServer()

	fmt.Println("Server exiting")
}

func hash(input string) int {

	// Hash the input using SHA-256
	hash := sha256.Sum256([]byte(input))

	// Convert the first 8 bytes of the hash to a uint64
	hashedValue := binary.BigEndian.Uint64(hash[:8])

	// Apply modulo 2^n to restrict the result between 0 and 2^n - 1
<<<<<<< HEAD
	maxValue := uint64(1<<keyIdentifierSpace) - 1
	return int(hashedValue % maxValue)
=======
	return int(hashedValue % uint64(1<<keyIdentifierSpace))
>>>>>>> f40b2af5
}

func initMux() *http.ServeMux {
	mux := http.NewServeMux()
	mux.HandleFunc("/helloworld", helloworldHandler)
	mux.HandleFunc("/storage/", storageHandler)
	mux.HandleFunc("/network", networkHandler)
	return mux
}

func shutdownServer() {
	// Shutdown the server
	ctx, cancel := context.WithTimeout(context.Background(), 5*time.Second)
	defer cancel()
	if err := serverInstance.server.Shutdown(ctx); err != nil {
		fmt.Println("Server forced to shutdown:", err)
	}
}

func startServer() {
	// Start the server in a separate goroutine
	err := serverInstance.server.ListenAndServe()
	if err != nil && err != http.ErrServerClosed {
		fmt.Printf("Could not listen on %s: %v\n", serverInstance.port, err)
	}
}

func startServerShutdownTimer(shutdownChan chan os.Signal) {
	// Timer to shut down the server after 10 minutes
	time.Sleep(10 * time.Minute)
	fmt.Println("Shutting down the server after 10 minutes...")
	shutdownChan <- os.Interrupt
}

func (s *Server) findSuccessor(key int) *NodeAddress {
	// First, check if the key falls between the current node and its immediate successor
	if isBetweenInclusive(s.node.Id, key, s.node.SuccessorID.Id) {
		return s.node.SuccessorID
	}

	// Otherwise, look in the finger table for the closest predecessor
	closestPredecessor := s.findClosestPredecessor(key)

	// Recursively call findSuccessor on the closest predecessor if it's not nil
	if closestPredecessor != nil {
		return closestPredecessor
	}

	// If no closer predecessor is found, return the successor as fallback
	return s.node.FingerTable[len(s.node.FingerTable)-1].SuccessorID
}

func (s *Server) findClosestPredecessor(key int) *NodeAddress {
	for i := len(s.node.FingerTable) - 1; i >= 0; i-- {
		finger := s.node.FingerTable[i]
		// Check if the finger points to a node that is a valid predecessor of the key
		// and that the finger node is closer to the key than the current node
		if isBetween(s.node.Id, finger.SuccessorID.Id, key) && finger.SuccessorID.Id != s.node.Id {
			return finger.SuccessorID
		}
	}
	// If no predecessor is found, return nil
	return nil
}

// Helper function to check if 'key' is in the interval (n1, n2] with wraparound handling
func isBetweenInclusive(n1, key, n2 int) bool {
	if n1 < n2 {
		return key > n1 && key <= n2
	}
	return key > n1 || key <= n2
}

// Helper function to check if 'key' is in the interval (n1, n2) with wraparound handling
func isBetween(n1, n2, key int) bool {
	if n1 < n2 {
		return key > n1 && key < n2
	}
	return key > n1 || key < n2
}

func httpReq(url string) (*http.Response, error) {
	client := &http.Client{Timeout: 10 * time.Second}
	return client.Get(url)
}

func forwardPutStorageRequest(w http.ResponseWriter, address string, key string, value string) {
	// Format the URL
	url := fmt.Sprintf("http://%s/storage/%s", address, key)

	// Forward the request to the given node
	req, err := http.NewRequest("PUT", url, strings.NewReader(value))
	if err != nil {
		http.Error(w, "Error creating request", http.StatusInternalServerError)
		return
	}

	client := &http.Client{Timeout: 10 * time.Second}
	resp, err := client.Do(req)
	if err != nil {
		http.Error(w, "Error connecting to successor node", http.StatusInternalServerError)
		return
	}
	defer resp.Body.Close()

	if resp.StatusCode == http.StatusOK {
		w.WriteHeader(http.StatusOK)
	} else {
		http.Error(w, "Error forwarding request to successor node", http.StatusInternalServerError)
	}

	w.WriteHeader(resp.StatusCode)
	io.Copy(w, resp.Body)
}

// GET: Returns HTTP code 200, with value, if <key> exists in the DHT. Returns HTTP code 404, if <key> does not exist in the DHT.
// PUT: Returns HTTP code 200. Assumed that <value> is persisted
func storageHandler(w http.ResponseWriter, r *http.Request) {
	start := time.Now() // Start timing the request

	if r.Method == "GET" {

		s := serverInstance
		key := strings.TrimPrefix(r.URL.Path, "/storage/")
<<<<<<< HEAD
		hashedKey := int(hash(key))

		if serverInstance.node.Id > serverInstance.node.PredecessorID.Id {
			if hashedKey <= serverInstance.node.Id || hashedKey > serverInstance.node.PredecessorID.Id {
				// Key must exist in my storage DHT
				value, ok := serverInstance.storage[key]
=======
		keyInt := hash(key)

		log.Printf("Looking up key %d in node %d for request %s", keyInt, s.node.Id, r.URL.Path)

		if keyInt < 0 || keyInt >= 1<<keyIdentifierSpace {
			log.Printf("Request %s - Invalid key: %d out of bounds", r.URL.Path, keyInt)
			w.WriteHeader(http.StatusBadRequest)
			return
		}

		curr_node := s.node.Id
		prev_node := s.node.PredecessorID.Id

		// Checking for wrap-around in the ring
		if prev_node > curr_node {
			if keyInt <= curr_node || keyInt > prev_node {

				// Check local storage
				value, ok := s.storage[strconv.Itoa(keyInt)]
>>>>>>> f40b2af5
				if ok {
					w.WriteHeader(http.StatusOK)
					w.Write([]byte("Found value: " + value + "\n"))
					return
				} else {
					w.WriteHeader(http.StatusNotFound)
					w.Write([]byte("Key not found\n"))
					return
				}
			}
		} else if keyInt > prev_node && keyInt <= curr_node {

			value, ok := s.storage[strconv.Itoa(keyInt)]
			if ok {
				w.WriteHeader(http.StatusOK)
				w.Write([]byte("Found value: " + value + "\n"))
				return
			} else {
				w.WriteHeader(http.StatusNotFound)
				w.Write([]byte("Key not found\n"))
				return
			}
		}

<<<<<<< HEAD
		// Find the successor node for the key
		successor := serverInstance.findSuccessor(hashedKey)
		fmt.Printf("Found successor node: %d\n", successor.Id)
		url := fmt.Sprintf("http://%s/storage/%d", successor.Address, hashedKey)

		w.WriteHeader(http.StatusTemporaryRedirect)
		w.Header().Set("Content-Type", "text/plain")
		w.Write([]byte(fmt.Sprintf("Redirecting to: %s\n", url)))

		resp, err := httpReq(url)
		if err != nil {
			http.Error(w, "Error connecting to successor node\n", http.StatusInternalServerError)
=======
		successor := s.findSuccessor(keyInt)
		url := fmt.Sprintf("http://%s/storage/%s", successor.Address, key)

		time.Sleep(2 * time.Second) // Simulate network delay

		resp, err := httpReq(url)
		if err != nil {
			log.Printf("Request %s - Error connecting to successor node: %v", r.URL.Path, err)
			http.Error(w, "Error connecting to successor node", http.StatusInternalServerError)
>>>>>>> f40b2af5
			return
		}

		if resp.StatusCode == http.StatusOK {
			log.Printf("Request %s - Successfully forwarded to successor", r.URL.Path)
			body, err := io.ReadAll(resp.Body)
			if err != nil {
<<<<<<< HEAD
				http.Error(w, "Error reading response from successor node\n", http.StatusInternalServerError)
=======
				log.Printf("Request %s - Error reading response from successor: %v", r.URL.Path, err)
				http.Error(w, "Error reading response from successor node", http.StatusInternalServerError)
				log.Printf("Request %s - Time taken: %v", r.URL.Path, time.Since(start))
>>>>>>> f40b2af5
				return
			}
			w.WriteHeader(http.StatusOK)
			w.Write(body)
			log.Printf("Request %s - Time taken: %v", r.URL.Path, time.Since(start))
			return
		} else if resp.StatusCode == http.StatusNotFound {
			log.Printf("Request %s - Key not found on successor node", r.URL.Path)
			w.WriteHeader(http.StatusNotFound)
			w.Write([]byte("Key not found\n"))
			log.Printf("Request %s - Time taken: %v", r.URL.Path, time.Since(start))
			return
		} else {
			log.Printf("Request %s - Error from successor node", r.URL.Path)
			http.Error(w, "Error connecting to successor node", http.StatusInternalServerError)
			log.Printf("Request %s - Time taken: %v", r.URL.Path, time.Since(start))
			return
		}
	} else if r.Method == "PUT" {
		key := strings.TrimPrefix(r.URL.Path, "/storage/")
		hashedKey := hash(key)

		body, err := io.ReadAll(r.Body)
		if err != nil {
			fmt.Println("Error reading body:", err)
			w.WriteHeader(http.StatusInternalServerError)
			return
		}
		defer r.Body.Close()

		value := string(body)

		// Check if the hashed key is within the range of the current node
		if hashedKey <= serverInstance.node.Id && hashedKey > serverInstance.node.PredecessorID.Id {
			// If the key already exists in the storage, return 403 Forbidden
			if _, exists := serverInstance.storage[key]; exists {
				w.WriteHeader(http.StatusForbidden)
				w.Header().Set("Content-Type", "text/plain")
				w.Write([]byte("Key already exists in system\n"))
				return
			}

			// If not, add the key to the storage
			serverInstance.storage[key] = value
			w.WriteHeader(http.StatusOK)
			return
		} else if hashedKey > serverInstance.node.Id {
			// If the hashed key is in range of the successor node
			if hashedKey <= serverInstance.node.SuccessorID.Id {
				// Forward to the successor node
				forwardPutStorageRequest(w, serverInstance.node.SuccessorID.Address, key, value)
				return
			}

			//If not in range of the successor node, find the correct successor node
			successor := serverInstance.findSuccessor(hashedKey)
			forwardPutStorageRequest(w, successor.Address, key, value)
		}
	}
}

// Returns HTTP code 200, with list of known nodes, as JSON.
func networkHandler(w http.ResponseWriter, r *http.Request) {
	if r.Method == "GET" {
		// Return list of known nodes
		w.WriteHeader(http.StatusOK)
		w.Header().Set("Content-Type", "application/json")
		w.Write([]byte(
			"Known nodes:\n",
		))
		for _, node := range serverInstance.node.FingerTable {
			w.Write([]byte(fmt.Sprintf("NodeID: %d\n", node.SuccessorID.Id)))
		}

	} else {
		w.WriteHeader(http.StatusMethodNotAllowed)
		return
	}
}

func helloworldHandler(w http.ResponseWriter, r *http.Request) {
	if r.Method != http.MethodGet {
		w.WriteHeader(http.StatusMethodNotAllowed)
		return
	} else if r.Method == http.MethodGet {
		w.WriteHeader(http.StatusOK)
		w.Header().Set("Content-Type", "text/plain")
		w.Write([]byte(serverInstance.hostname + ":" + serverInstance.port))
	}
}

func main() {

	// logFile, err := os.OpenFile("dht_performance.log", os.O_APPEND|os.O_CREATE|os.O_WRONLY, 0666)
	// if err != nil {
	// 	log.Fatal(err)
	// }
	// defer logFile.Close()
	// log.SetOutput(logFile)

	nodeID, err := strconv.Atoi(os.Args[1])

	if err != nil {
		fmt.Println("Error parsing node ID:", err)
		return
	}

	// Read data from "Nodes.json"
	file, err := os.Open("DeployServers/Nodes.json")
	if err != nil {
		fmt.Println("Error opening file:", err)
		return
	}
	defer file.Close()

	var nodes []*Node
	decoder := json.NewDecoder(file)
	err = decoder.Decode(&nodes)

	if err != nil {
		fmt.Println("Error decoding JSON:", err)
		return
	}

	var foundNode *Node
	for _, node := range nodes {
		if node.Id == nodeID {
			foundNode = node
			break
		}
	}

	if foundNode == nil {
		fmt.Println("Node not found")
		return
	}

	InitServer(foundNode)
}<|MERGE_RESOLUTION|>--- conflicted
+++ resolved
@@ -65,14 +65,6 @@
 		Handler: initMux(),
 	}
 
-<<<<<<< HEAD
-	if serverInstance.node.Id == 4 {
-		serverInstance.storage["1"] = "Hello, World!"
-		serverInstance.storage["2"] = "Hello, World! 2"
-	}
-
-=======
->>>>>>> f40b2af5
 	fmt.Printf("\nServer initialized at: %s and node ID %d\n", serverInstance.hostname+":"+serverInstance.port, serverInstance.node.Id)
 
 	// Channel to listen for shutdown signal (interrupts or timer)
@@ -103,12 +95,7 @@
 	hashedValue := binary.BigEndian.Uint64(hash[:8])
 
 	// Apply modulo 2^n to restrict the result between 0 and 2^n - 1
-<<<<<<< HEAD
-	maxValue := uint64(1<<keyIdentifierSpace) - 1
-	return int(hashedValue % maxValue)
-=======
 	return int(hashedValue % uint64(1<<keyIdentifierSpace))
->>>>>>> f40b2af5
 }
 
 func initMux() *http.ServeMux {
@@ -233,20 +220,12 @@
 
 		s := serverInstance
 		key := strings.TrimPrefix(r.URL.Path, "/storage/")
-<<<<<<< HEAD
-		hashedKey := int(hash(key))
-
-		if serverInstance.node.Id > serverInstance.node.PredecessorID.Id {
-			if hashedKey <= serverInstance.node.Id || hashedKey > serverInstance.node.PredecessorID.Id {
-				// Key must exist in my storage DHT
-				value, ok := serverInstance.storage[key]
-=======
 		keyInt := hash(key)
 
-		log.Printf("Looking up key %d in node %d for request %s", keyInt, s.node.Id, r.URL.Path)
+		log.Printf("Looking up key %d in node %d for request %s\n", keyInt, s.node.Id, r.URL.Path)
 
 		if keyInt < 0 || keyInt >= 1<<keyIdentifierSpace {
-			log.Printf("Request %s - Invalid key: %d out of bounds", r.URL.Path, keyInt)
+			log.Printf("Request %s - Invalid key: %d out of bounds\n", r.URL.Path, keyInt)
 			w.WriteHeader(http.StatusBadRequest)
 			return
 		}
@@ -260,7 +239,6 @@
 
 				// Check local storage
 				value, ok := s.storage[strconv.Itoa(keyInt)]
->>>>>>> f40b2af5
 				if ok {
 					w.WriteHeader(http.StatusOK)
 					w.Write([]byte("Found value: " + value + "\n"))
@@ -285,20 +263,6 @@
 			}
 		}
 
-<<<<<<< HEAD
-		// Find the successor node for the key
-		successor := serverInstance.findSuccessor(hashedKey)
-		fmt.Printf("Found successor node: %d\n", successor.Id)
-		url := fmt.Sprintf("http://%s/storage/%d", successor.Address, hashedKey)
-
-		w.WriteHeader(http.StatusTemporaryRedirect)
-		w.Header().Set("Content-Type", "text/plain")
-		w.Write([]byte(fmt.Sprintf("Redirecting to: %s\n", url)))
-
-		resp, err := httpReq(url)
-		if err != nil {
-			http.Error(w, "Error connecting to successor node\n", http.StatusInternalServerError)
-=======
 		successor := s.findSuccessor(keyInt)
 		url := fmt.Sprintf("http://%s/storage/%s", successor.Address, key)
 
@@ -308,7 +272,6 @@
 		if err != nil {
 			log.Printf("Request %s - Error connecting to successor node: %v", r.URL.Path, err)
 			http.Error(w, "Error connecting to successor node", http.StatusInternalServerError)
->>>>>>> f40b2af5
 			return
 		}
 
@@ -316,13 +279,9 @@
 			log.Printf("Request %s - Successfully forwarded to successor", r.URL.Path)
 			body, err := io.ReadAll(resp.Body)
 			if err != nil {
-<<<<<<< HEAD
-				http.Error(w, "Error reading response from successor node\n", http.StatusInternalServerError)
-=======
 				log.Printf("Request %s - Error reading response from successor: %v", r.URL.Path, err)
 				http.Error(w, "Error reading response from successor node", http.StatusInternalServerError)
 				log.Printf("Request %s - Time taken: %v", r.URL.Path, time.Since(start))
->>>>>>> f40b2af5
 				return
 			}
 			w.WriteHeader(http.StatusOK)
